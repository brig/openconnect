<PAGE>
	<INCLUDE file="inc/header.tmpl" />

	<VAR match="VAR_SEL_INDEX" replace="selected" />
	<VAR match="VAR_SEL_CHANGELOG" replace="selected" />
	<PARSE file="menu1.xml" />
	<PARSE file="menu2.xml" />

	<INCLUDE file="inc/content.tmpl" />

    	<h1>Changelog</h1>

<p>For full changelog entries including the latest development, see
<a href="http://git.infradead.org/users/dwmw2/openconnect.git">gitweb</a>.</p>
<ul>
   <li><b>OpenConnect HEAD</b>
     <ul>
       <li>Add bash completion support.</li>
       <li>Give more helpful error in case of Pulse servers asking for TNCC.</li>
     </ul><br/>
  </li>
  <li><b><a href="ftp://ftp.infradead.org/pub/openconnect/openconnect-8.08.tar.gz">OpenConnect v8.08</a></b>
     <i>(<a href="ftp://ftp.infradead.org/pub/openconnect/openconnect-8.08.tar.gz.asc">PGP signature</a>)</i> &#8212; 2020-04-06
     <ul>
       <li>Fix check of <tt>pin-sha256:</tt> public key hashes to be case sensitive (<a href="https://gitlab.com/openconnect/openconnect/issues/116">#116</a>).</li>
       <li>Don't give non-functioning <tt>stderr</tt> to CSD trojan scripts.</li>
       <li>Fix crash with uninitialised OIDC token.</li>
       <li>GlobalProtect: more resilient handling of periodic HIP check and login arguments, and predictable naming of challenge forms</li>
     </ul><br/>
  </li>
  <li><b><a href="ftp://ftp.infradead.org/pub/openconnect/openconnect-8.07.tar.gz">OpenConnect v8.07</a></b>
     <i>(<a href="ftp://ftp.infradead.org/pub/openconnect/openconnect-8.07.tar.gz.asc">PGP signature</a>)</i> &#8212; 2020-04-04
     <ul>
       <li>Don't abort Pulse connection when server-provided certificate MD5 doesn't match.</li>
       <li>Fix off-by-one in check for bad GnuTLS versions, and add build and run time checks.</li>
<<<<<<< HEAD
       <li>Don't abort connection if CSD wrapper script returns non-zero (for now).</li>
       <li>Make <tt>--passtos</tt> work for protocols that use ESP, in addition to DTLS.</li>
=======
       <li>Convert <tt>tncc-wrapper.py</tt> to Python 3, and include modernized <tt>tncc-emulate.py</tt> as well.</li>
>>>>>>> bffb1981
     </ul><br/>
  </li>
  <li><b><a href="ftp://ftp.infradead.org/pub/openconnect/openconnect-8.06.tar.gz">OpenConnect v8.06</a></b>
     <i>(<a href="ftp://ftp.infradead.org/pub/openconnect/openconnect-8.06.tar.gz.asc">PGP signature</a>)</i> &#8212; 2020-03-31
     <ul>
       <li>Implement EAP-TTLS fragmentation.</li>
       <li>Fix Windows build with MSYS2 (<a href="https://gitlab.com/openconnect/openconnect/issues/74">#74</a>).</li>
       <li>Allow custom stoken rcfile to be specified (<a href="https://gitlab.com/openconnect/openconnect/issues/71">#71</a>).</li>
       <li>Periodic HIP checking for GlobalProtect, and cross-protocol API (<a href="https://gitlab.com/openconnect/openconnect/merge_requests/56">!56</a>).</li>
       <li>Ciphersuite priority override options (<a href="https://gitlab.com/openconnect/openconnect/merge_requests/71">!71</a>).</li>
       <li>Clearer GlobalProtect debugging/SAML output (<a href="https://gitlab.com/openconnect/openconnect/merge_requests/66">!66</a>, <a href="https://gitlab.com/openconnect/openconnect/merge_requests/69">!69</a>).</li>
       <li>Explain experimental Pulse support for servers where Juniper oNCP is disabled (<a href="https://gitlab.com/openconnect/openconnect/merge_requests/48">!48</a>).</li>
       <li>Ignore missing Cisco CSD stub and simply CSD subprocess invocation (<a href="https://gitlab.com/openconnect/openconnect/merge_requests/77">!77</a>, <a href="https://gitlab.com/openconnect/openconnect/merge_requests/74">!74</a>).</li>
       <li>Pass <tt>IDLE_TIMEOUT</tt> to vpnc-script (<a href="https://gitlab.com/openconnect/openconnect/merge_requests/67">!67</a>).</li>
       <li>Windows line-ending flexibility for standard input (<a href="https://gitlab.com/openconnect/openconnect/merge_requests/78">!78</a>).</li>
       <li>Disable DTLS for GnuTLS versions between 3.6.3 and 3.6.13 inclusive due to <a href="https://gitlab.com/gnutls/gnutls/-/issues/960">GnuTLS #960</a>.</li>
       <li>Add RFC6750 Bearer token support (<a href="https://gitlab.com/openconnect/openconnect/-/merge_requests/70">!70</a>).</li>
     </ul><br/>
  </li>
  <li><b><a href="ftp://ftp.infradead.org/pub/openconnect/openconnect-8.05.tar.gz">OpenConnect v8.05</a></b>
     <i>(<a href="ftp://ftp.infradead.org/pub/openconnect/openconnect-8.05.tar.gz.asc">PGP signature</a>)</i> &#8212; 2019-09-12
     <ul>
       <li>Fix GlobalProtect ESP stall (<a href="https://gitlab.com/openconnect/openconnect/merge_requests/55">!55</a>).</li>
       <li>Fix HTTP chunked encoding buffer overflow (CVE-2019-16239).</li>
     </ul><br/>
  </li>
  <li><b><a href="ftp://ftp.infradead.org/pub/openconnect/openconnect-8.04.tar.gz">OpenConnect v8.04</a></b>
     <i>(<a href="ftp://ftp.infradead.org/pub/openconnect/openconnect-8.04.tar.gz.asc">PGP signature</a>)</i> &#8212; 2019-08-09
     <ul>
       <li>Rework DTLS MTU detection. (<a href="https://gitlab.com/openconnect/openconnect/issues/10">#10</a>)</li>
       <li>Add Pulse Connect Secure support.</li>
       <li>OpenSSL build fixes (<a href="https://gitlab.com/openconnect/openconnect/merge_requests/51">!51</a>).</li>
       <li>Add HMAC-SHA256-128 (RFC4868) support for ESP.</li>
       <li>Support IPv6 in ESP.</li>
       <li>Translate user-visible strings from <tt>openconnect_get_supported_protocols()</tt>.</li>
       <li>Fix proxy username/password handling to allow special characters and escaping.</li>
     </ul><br/>
  </li>
  <li><b><a href="ftp://ftp.infradead.org/pub/openconnect/openconnect-8.03.tar.gz">OpenConnect v8.03</a></b>
     <i>(<a href="ftp://ftp.infradead.org/pub/openconnect/openconnect-8.03.tar.gz.asc">PGP signature</a>)</i> &#8212; 2019-05-18
     <ul>
       <li>Fix detection of <tt>utun</tt> support on OS X (<a href="https://gitlab.com/openconnect/openconnect/issues/18">#18</a>).</li>
       <li>Fix Cisco DTLSv1.2 support for <tt>AES256-GCM-SHA384</tt>.</li>
       <li>Fix Solaris 11.4 build by properly detecting <tt>memset_s()</tt>.</li>
       <li>Fix recognition of OTP password fields (<a href="https://gitlab.com/openconnect/openconnect/issues/24">#24</a>).</li>
     </ul><br/>
  </li>
  <li><b><a href="ftp://ftp.infradead.org/pub/openconnect/openconnect-8.02.tar.gz">OpenConnect v8.02</a></b>
     <i>(<a href="ftp://ftp.infradead.org/pub/openconnect/openconnect-8.02.tar.gz.asc">PGP signature</a>)</i> &#8212; 2019-01-16
     <ul>
       <li>Fix GNU/Hurd build.</li>
       <li>Discover <tt>vpnc-script</tt> in default packaged location on FreeBSD/OpenBSD.</li>
       <li>Support split-exclude routes for GlobalProtect.</li>
       <li>Fix GnuTLS builds without libtasn1.</li>
       <li>Fix DTLS support with OpenSSL 1.1.1+.</li>
       <li>Add Cisco-compatible DTLSv1.2 support.</li>
       <li>Invoke script with <tt>reason=attempt-reconnect</tt> before doing so.</li>
     </ul><br/>
  </li>
  <li><b><a href="ftp://ftp.infradead.org/pub/openconnect/openconnect-8.01.tar.gz">OpenConnect v8.01</a></b>
     <i>(<a href="ftp://ftp.infradead.org/pub/openconnect/openconnect-8.01.tar.gz.asc">PGP signature</a>)</i> &#8212; 2019-01-05
     <ul>
       <li>Fix <tt>memset_s()</tt> arguments.</li>
       <li>Fix OpenBSD build.</li>
     </ul><br/>
  </li>
  <li><b><a href="ftp://ftp.infradead.org/pub/openconnect/openconnect-8.00.tar.gz">OpenConnect v8.00</a></b>
     <i>(<a href="ftp://ftp.infradead.org/pub/openconnect/openconnect-8.00.tar.gz.asc">PGP signature</a>)</i> &#8212; 2019-01-05
     <ul>
       <li>Clear form submissions (which may include passwords) before freeing (CVE-2018-20319).</li>
       <li>Allow form responses to be provided on command line.</li>
       <li>Add support for SSL keys stored in <a href="tpm.html">TPM2</a>.</li>
       <li>Fix ESP rekey when replay protection is disabled.</li>
       <li>Drop support for GnuTLS older than 3.2.10.</li>
       <li>Fix <tt>--passwd-on-stdin</tt> for Windows to not forcibly open console.</li>
       <li>Fix portability of shell scripts in test suite.</li>
       <li>Add Google Authenticator TOTP support for Juniper.</li>
       <li>Add RFC7469 key PIN support for cert hashes.</li>
       <li>Add protocol method to securely log out the Juniper session.</li>
       <li>Relax requirements for Juniper hostname packet response to support old gateways.</li>
       <li>Add API functions to query the supported protocols.</li>
       <li>Verify ESP sequence numbers and warn even if replay protection is disabled.</li>
       <li>Add support for PAN GlobalProtect VPN protocol (<tt>--protocol=gp</tt>).</li>
       <li>Reorganize listing of command-line options, and include information on supported protocols.</li>
       <li>SIGTERM cleans up the session similarly to SIGINT.</li>
     </ul><br/>
  </li>
  <li><b><a href="ftp://ftp.infradead.org/pub/openconnect/openconnect-7.08.tar.gz">OpenConnect v7.08</a></b>
     <i>(<a href="ftp://ftp.infradead.org/pub/openconnect/openconnect-7.08.tar.gz.asc">PGP signature</a>)</i> &#8212; 2016-12-13
     <ul>
       <li>Add SHA256 support for server cert hashes.</li>
       <li>Enable DHE ciphers for Cisco DTLS.</li>
       <li>Increase initial oNCP configuration buffer size.</li>
       <li>Reopen <tt>CONIN$</tt> when stdin is redirected on Windows.</li>
       <li>Improve support for point-to-point routing on Windows.</li>
       <li>Check for non-resumed DTLS sessions which may indicate a MiTM attack.</li>
       <li>Add <tt>TUNIDX</tt> environment variable on Windows.</li>
       <li>Fix compatibility with Pulse Secure 8.2R5.</li>
       <li>Fix IPv6 support in Solaris.</li>
       <li>Support DTLS automatic negotiation.</li>
       <li>Support <tt>--key-password</tt> for GnuTLS PKCS#11 PIN.</li>
       <li>Support automatic DTLS MTU detection with OpenSSL.</li>
       <li>Drop support for combined GnuTLS/OpenSSL build.</li>
       <li>Update OpenSSL to allow TLSv1.2, improve compatibility options.</li>
       <li>Remove <tt>--no-cert-check</tt> option. It was being (mis)used.</li>
       <li>Fix OpenSSL support for PKCS#11 EC keys without public key.</li>
       <li>Support for final OpenSSL 1.1 release.</li>
       <li>Fix polling/retry on "tun" socket when buffers full.</li>
       <li>Fix AnyConnect server-side MTU setting.</li>
       <li>Fix ESP replay detection.</li>
       <li>Allow build with LibreSSL <i>(for fetishists only; do not use this as DTLS is broken)</i>.</li>
       <li>Add certificate torture test suite.</li>
       <li>Support PKCS#11 PIN via <tt>pin-value=</tt> and <tt>--key-password</tt> for OpenSSL.</li>
       <li>Fix integer overflow issues with ESP packet replay detection.</li>
       <li>Add <tt>--pass-tos</tt> option as in OpenVPN.</li>
       <li>Support rôle selection form in Juniper VPN.</li>
       <li>Support DER-format certificates, add certificate format torture tests.</li>
       <li>For OpenSSL >= 1.0.2, fix certificate validation when only an
          intermediate CA is specified with the <tt>--cafile</tt> option.</li>
       <li>Support Juniper "Pre Sign-in Message".</li>
     </ul><br/>
  </li>
  <li><b><a href="ftp://ftp.infradead.org/pub/openconnect/openconnect-7.07.tar.gz">OpenConnect v7.07</a></b>
     <i>(<a href="ftp://ftp.infradead.org/pub/openconnect/openconnect-7.07.tar.gz.asc">PGP signature</a>)</i> &#8212; 2016-07-11
   <ul>
       <li>More fixes for OpenSSL 1.1 build.</li>
       <li>Support Juniper "Post Sign-in Message".</li>
       <li>Add <tt>--protocol</tt> option.</li>
       <li>Fix ChaCha20-Poly1305 cipher suite to reflect final standard.</li>
       <li>Add ability to disable IPv6 support via library API.</li>
       <li>Set groups appropriately when using <tt>setuid()</tt>.</li>
       <li>Automatic DTLS MTU detection.</li>
       <li>Support SSL client certificate authentication with Juniper servers.</li>
       <li>Revamp SSL certificate validation for OpenSSL and stop supporting OpenSSL older than 0.9.8.</li>
       <li>Fix handling of multiple DNS search domains with Network Connect.</li>
       <li>Fix handling of large configuration packets for Network Connect.</li>
       <li>Enable SNI when built with OpenSSL <i>(1.0.1g or later)</i>.</li>
       <li>Add <tt>--resolve</tt> and <tt>--local-hostname</tt> options to command line.</li>
     </ul><br/>
  </li>
  <li><b><a href="ftp://ftp.infradead.org/pub/openconnect/openconnect-7.06.tar.gz">OpenConnect v7.06</a></b>
     <i>(<a href="ftp://ftp.infradead.org/pub/openconnect/openconnect-7.06.tar.gz.asc">PGP signature</a>)</i> &#8212; 2015-03-17
     <ul>
       <li>Fix <tt>openconnect.pc</tt> breakage after liboath removal.</li>
       <li>Refactor Juniper Network Connect receive loop.</li>
       <li>Fix some memory leaks.</li>
       <li>Add Bosnian translation.</li>
     </ul><br/>
  </li>
  <li><b><a href="ftp://ftp.infradead.org/pub/openconnect/openconnect-7.05.tar.gz">OpenConnect v7.05</a></b>
     <i>(<a href="ftp://ftp.infradead.org/pub/openconnect/openconnect-7.05.tar.gz.asc">PGP signature</a>)</i> &#8212; 2015-03-10
     <ul>
       <li>Fix alignment issue which broke LZS compression on ARM etc.</li>
       <li>Support HTTP authentication to servers, not just proxies.</li>
       <li>Work around Yubikey <a href="http://forum.yubico.com/viewtopic.php?f=26&amp;t=1601#p6807">issue</a> with non-ASCII passphrase set on pre-KitKat Android.</li>
       <li>Add SHA256/SHA512 support for OATH.</li>
       <li>Remove liboath dependency.</li>
       <li>Support DTLS v1.2 and AES-GCM with OpenSSL 1.0.2.</li>
       <li>Add OpenSSL 1.0.2 to known-broken releases (<a href="http://rt.openssl.org/Ticket/Display.html?id=3703&amp;amp;user=guest&amp;amp;pass=guest">RT#3703</a>,
       <a href="http://rt.openssl.org/Ticket/Display.html?id=3711&amp;amp;user=guest&amp;amp;pass=guest">RT#3711</a>).</li>
       <li>Fix build with OpenSSL HEAD <i>(OpenSSL 1.1.x).</i></li>
       <li>Preliminary support for Juniper SSL VPN.</li>
     </ul><br/>
  </li>
  <li><b><a href="ftp://ftp.infradead.org/pub/openconnect/openconnect-7.04.tar.gz">OpenConnect v7.04</a></b>
     <i>(<a href="ftp://ftp.infradead.org/pub/openconnect/openconnect-7.04.tar.gz.asc">PGP signature</a>)</i> &#8212; 2015-01-25
     <ul>
       <li>Change default behaviour to enable only stateless compression.</li>
       <li>Add <tt>--compression</tt> argument and <tt>openconnect_set_compression_mode()</tt>.</li>
       <li>Add support for LZS compression <i>(compatible with latest Cisco ASA and ocserv)</i>.</li>
       <li>Add support for <a href="https://code.google.com/p/lz4/">LZ4</a> compression <i>(compatible with ocserv)</i>.</li>
     </ul><br/>
  </li>
  <li><b><a href="ftp://ftp.infradead.org/pub/openconnect/openconnect-7.03.tar.gz">OpenConnect v7.03</a></b>
     <i>(<a href="ftp://ftp.infradead.org/pub/openconnect/openconnect-7.03.tar.gz.asc">PGP signature</a>)</i> &#8212; 2015-01-09
     <ul>
       <li>Android build infrastructure updates, including 64-bit support.</li>
       <li>Clean up handling of incoming packets.</li>
       <li>Fix issue with two-stage <i>(i.e. NetworkManager)</i> connection to servers with trick DNS <a href="https://bugzilla.redhat.com/show_bug.cgi?id=1179681"><i>(RH#1179681)</i></a>.</li>
       <li>Stop using static variables for received packets.</li>
     </ul><br/>
  </li>
  <li><b><a href="ftp://ftp.infradead.org/pub/openconnect/openconnect-7.02.tar.gz">OpenConnect v7.02</a></b>
     <i>(<a href="ftp://ftp.infradead.org/pub/openconnect/openconnect-7.02.tar.gz.asc">PGP signature</a>)</i> &#8212; 2014-12-19
     <ul>
       <li>Add PKCS#11 support for OpenSSL.</li>
       <li>Fix handling of select options in <tt>openconnect_set_option_value().</tt></li>
     </ul><br/>
  </li>
  <li><b><a href="ftp://ftp.infradead.org/pub/openconnect/openconnect-7.01.tar.gz">OpenConnect v7.01</a></b>
     <i>(<a href="ftp://ftp.infradead.org/pub/openconnect/openconnect-7.01.tar.gz.asc">PGP signature</a>)</i> &#8212; 2014-12-07
     <ul>
       <li>Try harder to find a PKCS#11 key to match a given certificate.</li>
       <li>Handle '<tt>Connection: close</tt>' from proxies correctly.</li>
       <li>Warn when MTU is set too low <i>(&lt;1280)</i> to permit IPv6 connectivity.</li>
       <li>Add support for <tt>X-CSTP-DynDNS</tt>, to trigger DNS lookup on each reconnect.</li>
     </ul><br/>
  </li>
  <li><b><a href="ftp://ftp.infradead.org/pub/openconnect/openconnect-7.00.tar.gz">OpenConnect v7.00</a></b>
     <i>(<a href="ftp://ftp.infradead.org/pub/openconnect/openconnect-7.00.tar.gz.asc">PGP signature</a>)</i> &#8212; 2014-11-27
     <ul>
       <li>Add support for GnuTLS 3.4 <tt>system:</tt> keys including Windows certificate store.</li>
       <li>Add support for HOTP/TOTP keys from Yubikey NEO devices.</li>
       <li>Add <tt>---no-system-trust</tt> option to disable default certificate authorities.</li>
       <li>Improve <tt>libiconv</tt> and <tt>libintl</tt> detection.</li>
       <li>Stop calling <tt>setenv()</tt> from library functions.</li>
       <li>Support <tt>utun</tt> driver on OS X.</li>
       <li>Change library API so string ownership is never transferred.</li>
       <li>Support new NDIS6 TAP-Windows driver shipped with OpenVPN 2.3.4.</li>
       <li>Support using PSKC <i>(<a href="http://tools.ietf.org/html/rfc6030">RFC6030</a>)</i> token files for HOTP/TOTP tokens.</li>
       <li>Support for updating HOTP token storage when token is used.</li>
       <li>Support for reading OTP token data from a file.</li>
       <li>Add full <a href="charset.html">character set handling</a> for legacy non-UTF8 systems <i>(including Windows)</i>.</li>
       <li>Fix legacy <i>(i.e. not XML POST)</i> submission of non-ASCII form entries <i>(even in UTF-8 locales)</i>.</li>
       <li>Add support for 32-bit Windows XP.</li>
       <li>Avoid retrying without XML POST, when we failed to even reach the server.</li>
       <li>Fix off-by-one in parameter substitution in error messages.</li>
       <li>Improve reporting when GSSAPI auth requested but not compiled in.</li>
       <li>Fix parsing of split include routes on Windows.</li>
       <li>Fix crash on invocation with <tt>--token-mode</tt> but no <tt>--token-secret</tt>.</li>
     </ul><br/>
  </li>
  <li><b><a href="ftp://ftp.infradead.org/pub/openconnect/openconnect-6.00.tar.gz">OpenConnect v6.00</a></b>
     <i>(<a href="ftp://ftp.infradead.org/pub/openconnect/openconnect-6.00.tar.gz.asc">PGP signature</a>)</i> &#8212; 2014-07-08
     <ul>
       <li>Support SOCKS proxy authentication (password, GSSAPI).</li>
       <li>Support HTTP proxy authentication (Basic, Digest, NTLM and GSSAPI).</li>
       <li>Download XML profile in XML POST mode.</li>
       <li>Fix a couple of bugs involving DTLS rekeying.</li>
       <li>Fix problems seen when building or connecting without DTLS enabled.</li>
       <li>Fix tun error handling on Windows hosts.</li>
       <li>Skip password prompts when using PKCS#8 and PKCS#12 certificates with empty passwords.</li>
       <li>Fix several minor memory leaks and error paths.</li>
       <li>Update several Android dependencies, and make the download process more robust.</li>
     </ul><br/>
  </li>
  <li><b><a href="ftp://ftp.infradead.org/pub/openconnect/openconnect-5.99.tar.gz">OpenConnect v5.99</a></b>
     <i>(<a href="ftp://ftp.infradead.org/pub/openconnect/openconnect-5.99.tar.gz.asc">PGP signature</a>)</i> &#8212; 2014-03-05
     <ul>
       <li>Add <a href="http://tools.ietf.org/html/rfc4226">RFC4226</a> HOTP token support.</li>
       <li>Tolerate servers closing connection uncleanly after HTTP/1.0 response <a href="https://bugs.launchpad.net/bugs/1225276"><i>(Ubuntu #1225276)</i></a>.</li>
       <li>Add support for IPv6 split tunnel configuration.</li>
       <li>Add Windows support with MinGW <i>(tested with both IPv6 and Legacy IP with latest <a href="http://git.infradead.org/users/dwmw2/vpnc-scripts.git/blob_plain/HEAD:/vpnc-script-win.js">vpnc-script-win.js</a>)</i></li>
       <li>Change library API to support updating the auth form when the authgroup is changed <a href="https://bugs.launchpad.net/bugs/1229195"><i>(Ubuntu #1229195)</i></a>.</li>
       <li>Change <tt>--os mac</tt> to <tt>--os mac-intel</tt>, to match the identifier used by Cisco clients.</li>
       <li>Add new API functions to support invoking the VPN mainloop directly from an application.</li>
       <li>Add JNI interface and sample Java application.</li>
       <li>Fix junk in <tt>--cookieonly</tt> output when CSD is enabled.</li>
       <li>Enable TOTP, stoken, and JNI support in the Android builds.</li>
       <li>Add <tt>--pfs</tt> option to enforce perfect forward secrecy.</li>
       <li>Enable elliptic curves with GnuTLS 3.2.9+, where there is a
       workaround for certain firewalls that fail with client hellos between
       256 and 512 bytes.</li>
       <li>Add padding when sending password, to avoid leakage of password
       and username length.</li>
       <li>Add support for DTLS 1.2 and AES-GCM when connecting to ocserv.</li>
       <li>Add support for server name indication when compiled with GnuTLS
       3.2.9+.</li>
     </ul><br/>
  </li>
  <li><b><a href="ftp://ftp.infradead.org/pub/openconnect/openconnect-5.03.tar.gz">OpenConnect v5.03</a></b>
     <i>(<a href="ftp://ftp.infradead.org/pub/openconnect/openconnect-5.03.tar.gz.asc">PGP signature</a>)</i> &#8212; 2014-02-03
     <ul>
       <li>Fix crash on <tt>--authenticate</tt> due to freeing <tt>--cafile</tt> option in <tt>argv</tt>.</li>
     </ul><br/>
  </li>
  <li><b><a href="ftp://ftp.infradead.org/pub/openconnect/openconnect-5.02.tar.gz">OpenConnect v5.02</a></b>
     <i>(<a href="ftp://ftp.infradead.org/pub/openconnect/openconnect-5.02.tar.gz.asc">PGP signature</a>)</i> &#8212; 2014-01-01
     <ul>
       <li>Fix XML POST issues with authgroups by falling back to old style login.</li>
       <li>Fix <tt>--cookie-on-stdin</tt> with cookies from ocserv.</li>
       <li>Fix reconnection to wrong host after redirect.</li>
       <li>Reduce limit of queued packets on DTLS socket, to fix VoIP latency.</li>
       <li>Fix Solaris build breakage due to missing <tt>&amp;lt;string.h&amp;gt;</tt> includes.</li>
       <li>Include path in <tt>&amp;lt;group-access&amp;gt;</tt> node.</li>
       <li>Include supporting CA certificates from PKCS#11 tokens <i>(with GnuTLS 3.2.7+)</i>.</li>
       <li>Fix possible heap overflow if MTU is increased on reconnection (CVE-2013-7098).</li>
     </ul><br/>
  </li>
  <li><b><a href="ftp://ftp.infradead.org/pub/openconnect/openconnect-5.01.tar.gz">OpenConnect v5.01</a></b>
     <i>(<a href="ftp://ftp.infradead.org/pub/openconnect/openconnect-5.01.tar.gz.asc">PGP signature</a>)</i> &#8212; 2013-06-01
     <ul>
       <li>Attempt to handle <tt>&amp;lt;client-cert-request&amp;gt;</tt> in aggregate auth mode.</li>
       <li>Don't include <tt>X-Aggregate-Auth:</tt> header in fallback mode.</li>
       <li>Enable AES256 mode for DTLS with GnuTLS <a href="https://bugzilla.redhat.com/show_bug.cgi?id=955710"><i>(RH#955710)</i></a>.</li>
       <li>Add <tt>--dump-http-traffic</tt> option for debugging.</li>
       <li>Be more permissive in parsing XML forms.</li>
       <li>Use original URL when falling back to non-XML POST mode.</li>
       <li>Add <tt>--no-xmlpost</tt> option to revert to older, compatible behaviour.</li>
       <li>Close connection before falling back to non-xmlpost mode <a href="https://bugzilla.redhat.com/show_bug.cgi?id=964650"><i>(RH#964650)</i></a>.</li>
       <li>Improve error handling when server closes connection <a href="http://bugs.debian.org/cgi-bin/bugreport.cgi?bug=708928"><i>(Debian #708928)</i></a>.</li>
     </ul><br/>
  </li>
  <li><b><a href="ftp://ftp.infradead.org/pub/openconnect/openconnect-5.00.tar.gz">OpenConnect v5.00</a></b>
     <i>(<a href="ftp://ftp.infradead.org/pub/openconnect/openconnect-5.00.tar.gz.asc">PGP signature</a>)</i> &#8212; 2013-05-15
     <ul>
       <li>Use GnuTLS by default instead of OpenSSL.</li>
       <li>Avoid using deprecated <tt>gnutls_pubkey_verify_data()</tt> function.</li>
       <li>Fix compatibility issues with XML POST authentication.</li>
       <li>Fix memory leaks on <tt>realloc()</tt> failure.</li>
       <li>Fix certificate validation problem caused by hostname canonicalisation.</li>
       <li>Add <a href="http://tools.ietf.org/html/rfc6238">RFC6238</a> TOTP token support using <a href="http://www.nongnu.org/oath-toolkit/">liboath</a>.</li>
       <li>Replace <tt>--stoken</tt> option with more generic <tt>--token-mode</tt> and <tt>--token-secret</tt> options.</li>
     </ul><br/>
  </li>
  <li><b><a href="ftp://ftp.infradead.org/pub/openconnect/openconnect-4.99.tar.gz">OpenConnect v4.99</a></b>
     <i>(<a href="ftp://ftp.infradead.org/pub/openconnect/openconnect-4.99.tar.gz.asc">PGP signature</a>)</i> &#8212; 2013-02-07
     <ul>
       <li>Add <tt>--os</tt> switch to report a different OS type to the gateway.</li>
       <li>Support new XML POST format.</li>
       <li>Add SecurID token support using <a href="http://stoken.sourceforge.net/">libstoken</a>.</li>
     </ul><br/>
  </li>
  <li><b><a href="ftp://ftp.infradead.org/pub/openconnect/openconnect-4.08.tar.gz">OpenConnect v4.08</a></b>
     <i>(<a href="ftp://ftp.infradead.org/pub/openconnect/openconnect-4.08.tar.gz.asc">PGP signature</a>)</i> &#8212; 2013-02-13
     <ul>
       <li>Fix overflow on HTTP request buffers (CVE-2012-6128)</li>
       <li>Fix connection to servers with round-robin DNS with two-stage auth/connect.</li>
       <li>Impose minimum MTU of 1280 bytes.</li>
       <li>Fix some harmless issues reported by Coverity.</li>
       <li>Improve <tt>"Attempting to connect..."</tt> message to be explicit when it's connecting to a proxy.</li>
     </ul><br/>
  </li>
  <li><b><a href="ftp://ftp.infradead.org/pub/openconnect/openconnect-4.07.tar.gz">OpenConnect v4.07</a></b>
     <i>(<a href="ftp://ftp.infradead.org/pub/openconnect/openconnect-4.07.tar.gz.asc">PGP signature</a>)</i> &#8212; 2012-08-31
     <ul>
       <li>Fix segmentation fault when invoked with <tt>-p</tt> argument.</li>
       <li>Fix handling of write stalls on CSTP (TCP) socket.</li>
     </ul><br/>
  </li>
  <li><b><a href="ftp://ftp.infradead.org/pub/openconnect/openconnect-4.06.tar.gz">OpenConnect v4.06</a></b>
     <i>(<a href="ftp://ftp.infradead.org/pub/openconnect/openconnect-4.06.tar.gz.asc">PGP signature</a>)</i> &#8212; 2012-07-23
     <ul>
       <li>Fix default CA location for non-Fedora systems with old GnuTLS.</li>
       <li>Improve error handing when <tt>vpnc-script</tt> exits with error.</li>
       <li>Handle PKCS#11 tokens which won't list keys without login.</li>
     </ul><br/>
  </li>
  <li><b><a href="ftp://ftp.infradead.org/pub/openconnect/openconnect-4.05.tar.gz">OpenConnect v4.05</a></b>
     <i>(<a href="ftp://ftp.infradead.org/pub/openconnect/openconnect-4.05.tar.gz.asc">PGP signature</a>)</i> &#8212; 2012-07-12
     <ul>
       <li>Use correct CSD script for Mac OS X.</li>
       <li>Fix endless loop in PIN cache handling with multiple PKCS#11 tokens.</li>
       <li>Fix PKCS#11 URI handling to preserve all attributes.</li>
       <li>Don't forget key password on GUI reconnect.</li>
       <li>Fix GnuTLS v3 build on OpenBSD.</li>
     </ul><br/>
  </li>
  <li><b><a href="ftp://ftp.infradead.org/pub/openconnect/openconnect-4.04.tar.gz">OpenConnect v4.04</a></b>
     <i>(<a href="ftp://ftp.infradead.org/pub/openconnect/openconnect-4.04.tar.gz.asc">PGP signature</a>)</i> &#8212; 2012-07-05
     <ul>
       <li>Fix GnuTLS password handling for PKCS#8 files.</li>
     </ul><br/>
  </li>
  <li><b><a href="ftp://ftp.infradead.org/pub/openconnect/openconnect-4.03.tar.gz">OpenConnect v4.03</a></b>
     <i>(<a href="ftp://ftp.infradead.org/pub/openconnect/openconnect-4.03.tar.gz.asc">PGP signature</a>)</i> &#8212; 2012-07-02
     <ul>
       <li>Fix <tt>--no-proxy</tt> option.</li>
       <li>Fix handling of requested vs. received MTU settings.</li>
       <li>Fix DTLS MTU for GnuTLS 3.0.21 and newer.</li>
       <li>Support more ciphers for OpenSSL encrypted PEM keys, with GnuTLS.</li>
       <li>Fix GnuTLS compatibilty issue with servers that insist on TLSv1.0 or non-AES ciphers <a href="https://bugzilla.redhat.com/show_bug.cgi?id=836558"><i>(RH#836558)</i></a>.</li>
     </ul><br/>
  </li>
  <li><b><a href="ftp://ftp.infradead.org/pub/openconnect/openconnect-4.02.tar.gz">OpenConnect v4.02</a></b>
     <i>(<a href="ftp://ftp.infradead.org/pub/openconnect/openconnect-4.02.tar.gz.asc">PGP signature</a>)</i> &#8212; 2012-06-28
     <ul>
       <li>Fix build failure due to unconditional inclusion of <tt>&amp;lt;gnutls/dtls.h&amp;gt;</tt>.</li>
     </ul><br/>
  </li>
  <li><b><a href="ftp://ftp.infradead.org/pub/openconnect/openconnect-4.01.tar.gz">OpenConnect v4.01</a></b>
     <i>(<a href="ftp://ftp.infradead.org/pub/openconnect/openconnect-4.01.tar.gz.asc">PGP signature</a>)</i> &#8212; 2012-06-28
     <ul>
       <li>Fix DTLS MTU issue with GnuTLS.</li>
       <li>Fix reconnect crash when compression is disabled.</li>
       <li>Fix build on systems like FreeBSD 8 without <tt>O_CLOEXEC</tt>.</li>
       <li>Add <tt>--dtls-local-port</tt> option.</li>
       <li>Print correct error when <tt>/dev/net/tun</tt> cannot be opened.</li>
       <li>Fix <tt>openconnect.pc</tt> pkg-config file not to require <tt>zlib.pc</tt> on systems which lack it (like RHEL5).</li>
     </ul><br/>
  </li>
  <li><b><a href="ftp://ftp.infradead.org/pub/openconnect/openconnect-4.00.tar.gz">OpenConnect v4.00</a></b>
     <i>(<a href="ftp://ftp.infradead.org/pub/openconnect/openconnect-4.00.tar.gz.asc">PGP signature</a>)</i> &#8212; 2012-06-20
     <ul>
       <li>Add support for OpenSSL's odd encrypted PKCS#1 files, for GnuTLS.</li>
       <li>Fix repeated passphrase retry for OpenSSL.</li>
       <li>Add keystore support for Android.</li>
       <li>Support TPM, and also additional checks on PKCS#11 certs, even with GnuTLS 2.12.</li>
       <li>Fix library references to OpenSSL's <tt>ERR_print_errors_cb()</tt> when built against GnuTLS v2.12.</li>
     </ul><br/>
  </li>
  <li><b><a href="ftp://ftp.infradead.org/pub/openconnect/openconnect-3.99.tar.gz">OpenConnect v3.99</a></b>
     <i>(<a href="ftp://ftp.infradead.org/pub/openconnect/openconnect-3.99.tar.gz.asc">PGP signature</a>)</i> &#8212; 2012-06-13
     <ul>
       <li>Enable native TPM support when built with GnuTLS.</li>
       <li>Enable PKCS#11 token support when built with GnuTLS.</li>
       <li>Eliminate all SSL library exposure through <tt>libopenconnect</tt>.</li>
       <li>Parse split DNS information, provide <tt>$CISCO_SPLIT_DNS</tt> environment variable to <tt>vpnc-script</tt>.</li>
       <li>Attempt to provide new-style MTU information to server <i>(on Linux only, unless specified on command line)</i>.</li>
       <li>Allow building against GnuTLS, including DTLS support.</li>
       <li>Add <tt>--with-pkgconfigdir=</tt> option to <tt>configure</tt> for FreeBSD's benefit <i><a href="https://bugs.freedesktop.org/show_bug.cgi?id=48743">(fd#48743)</a></i>.</li>
     </ul><br/>
  </li>
  <li><b><a href="ftp://ftp.infradead.org/pub/openconnect/openconnect-3.20.tar.gz">OpenConnect v3.20</a></b>
     <i>(<a href="ftp://ftp.infradead.org/pub/openconnect/openconnect-3.20.tar.gz.asc">PGP signature</a>)</i> &#8212; 2012-05-18
     <ul>
       <li>Cope with non-keepalive HTTP response on authentication success.</li>
       <li>Fix progress callback with incorrect <tt>cbdata</tt> which caused KDE crash.</li>
     </ul><br/>
  </li>
  <li><b><a href="ftp://ftp.infradead.org/pub/openconnect/openconnect-3.19.tar.gz">OpenConnect v3.19</a></b>
     <i>(<a href="ftp://ftp.infradead.org/pub/openconnect/openconnect-3.19.tar.gz.asc">PGP signature</a>)</i> &#8212; 2012-05-17
     <ul>
       <li>Add <tt>--config</tt> option for reading options from file.</li>
       <li>Improve OpenSSL DTLS compatibility to work on Ubuntu 10.04.</li>
       <li>Flush progress logging output promptly after each message.</li>
       <li>Add symbol versioning for shared library (on sane platforms).</li>
       <li>Add <tt>openconnect_set_cancel_fd()</tt> function to allow clean cancellation.</li>
       <li>Fix corruption of URL in <tt>openconnect_parse_url()</tt> if it specifies a port number.</li>
       <li>Fix inappropriate <tt>exit()</tt> calls from library code.</li>
       <li>Library namespace cleanup &#8212; all symbols now have the prefix <tt>openconnect_</tt> on platforms where symbol versioning works.</li>
       <li>Fix <tt>--non-inter</tt> option so it still uses login information from command line.</li>
     </ul><br/>
  </li>
  <li><b><a href="ftp://ftp.infradead.org/pub/openconnect/openconnect-3.18.tar.gz">OpenConnect v3.18</a></b>
     <i>(<a href="ftp://ftp.infradead.org/pub/openconnect/openconnect-3.18.tar.gz.asc">PGP signature</a>)</i> &#8212; 2012-04-25
     <ul>
       <li>Fix autohate breakage with <tt>--disable-nls</tt>... hopefully.</li>
       <li>Fix buffer overflow in banner handling.</li>
     </ul><br/>
  </li>
  <li><b><a href="ftp://ftp.infradead.org/pub/openconnect/openconnect-3.17.tar.gz">OpenConnect v3.17</a></b>
     <i>(<a href="ftp://ftp.infradead.org/pub/openconnect/openconnect-3.17.tar.gz.asc">PGP signature</a>)</i> &#8212; 2012-04-20
     <ul>
       <li>Work around <tt>time()</tt> brokenness on Solaris.</li>
       <li>Fix interface plumbing on Solaris 10.</li>
       <li>Provide <tt>asprintf()</tt> function for (unpatched) Solaris 10.</li>
       <li>Make <tt>vpnc-script</tt> mandatory, like it is for <tt>vpnc</tt></li>
       <li>Don't set Legacy IP address on tun device; let <tt>vpnc-script</tt> do it.</li>
       <li>Detect OpenSSL even without pkg-config.</li>
       <li>Stop building static library by default.</li>
       <li>Invoke <tt>vpnc-script</tt> with "pre-init" reason to load tun module if necessary.</li>
     </ul><br/>
  </li>
  <li><b><a href="ftp://ftp.infradead.org/pub/openconnect/openconnect-3.16.tar.gz">OpenConnect v3.16</a></b>
     <i>(<a href="ftp://ftp.infradead.org/pub/openconnect/openconnect-3.16.tar.gz.asc">PGP signature</a>)</i> &#8212; 2012-04-08
     <ul>
       <li>Fix build failure on Debian/kFreeBSD and Hurd.</li>
       <li>Fix memory leak of deflated packets.</li>
       <li>Fix memory leak of zlib state on CSTP reconnect.</li>
       <li>Eliminate <tt>memcpy()</tt> calls on packets from DTLS and tunnel device.</li>
       <li>Use <tt>I_LINK</tt> instead of <tt>I_PLINK</tt> on Solaris to plumb interface for Legacy IP.</li>
       <li>Plumb interface for IPv6 on Solaris, instead of expecting <tt>vpnc-script</tt> to do it.</li>
       <li>Refer to <a href="vpnc-script.html">vpnc-script</a> and <a href="mail.html">help</a> web pages in openconnect output.</li>
       <li>Fix potential crash when processing libproxy results.</li>
       <li>Be more conservative in detecting libproxy without pkg-config.</li>
     </ul><br/>
  </li>
  <li><b><a href="ftp://ftp.infradead.org/pub/openconnect/openconnect-3.15.tar.gz">OpenConnect v3.15</a></b>
     <i>(<a href="ftp://ftp.infradead.org/pub/openconnect/openconnect-3.15.tar.gz.asc">PGP signature</a>)</i> &#8212; 2011-11-25
     <ul>
       <li>Fix for reading multiple packets from Solaris tun device.</li>
       <li>Call <tt>bindtextdomain()</tt> to ensure that translations are found in install path.</li>
     </ul><br/>
  </li>
  <li><b><a href="ftp://ftp.infradead.org/pub/openconnect/openconnect-3.14.tar.gz">OpenConnect v3.14</a></b>
     <i>(<a href="ftp://ftp.infradead.org/pub/openconnect/openconnect-3.14.tar.gz.asc">PGP signature</a>)</i> &#8212; 2011-11-08
     <ul>
       <li>Move executable to <tt>$prefix/sbin</tt>.</li>
       <li>Fix build issues on OSX, OpenIndiana, DragonFlyBSD, OpenBSD, FreeBSD &amp;amp; NetBSD.</li>
       <li>Fix non-portable <tt>(void *)</tt> arithmetic.</li>
       <li>Make more messages translatable.</li>
       <li>Attempt to make NLS support more portable (with fewer dependencies).</li>
     </ul><br/>
  </li>
  <li><b><a href="ftp://ftp.infradead.org/pub/openconnect/openconnect-3.13.tar.gz">OpenConnect v3.13</a></b>
     <i>(<a href="ftp://ftp.infradead.org/pub/openconnect/openconnect-3.13.tar.gz.asc">PGP signature</a>)</i> &#8212; 2011-09-30
     <ul>
       <li>Add <tt>--cert-expire-warning</tt> option.</li>
       <li>Give visible warning when server dislikes client SSL certificate.</li>
       <li>Add localisation support.</li>
       <li>Fix build on Debian systems where <tt>dtls1_stop_timer()</tt> is not available.</li>
       <li>Fix libproxy detection.</li>
       <li>Enable a useful set of compiler warnings by default.</li>
       <li>Fix various minor compiler warnings.</li>
     </ul><br/>
  </li>
  <li><b><a href="ftp://ftp.infradead.org/pub/openconnect/openconnect-3.12.tar.gz">OpenConnect v3.12</a></b> &#8212; 2011-09-12
     <ul>
       <li>Fix DTLS compatibility with ASA firmware 8.4.1(11) and above.</li>
       <li>Fix build failures on GNU Hurd, on systems with ancient OpenSSL,
       and on Debian.</li>
       <li>Add <tt>--pid-file</tt> option.</li>
       <li>Print SHA1 fingerprint with server certificate details.</li>
     </ul><br/>
  </li>
  <li><b><a href="ftp://ftp.infradead.org/pub/openconnect/openconnect-3.11.tar.gz">OpenConnect v3.11</a></b> &#8212; 2011-07-20
     <ul>
       <li>Add <tt>Android.mk</tt> file for Android build support</li>
       <li>Add logging support for Android, in place of standard <tt>syslog()</tt>.</li>
       <li>Switch back to using TLSv1, but without extensions.</li>
       <li>Make TPM support optional, dependent on OpenSSL ENGINE support.</li>
     </ul><br/>
  </li>
  <li><b><a href="ftp://ftp.infradead.org/pub/openconnect/openconnect-3.10.tar.gz">OpenConnect v3.10</a></b> &#8212; 2011-06-30
     <ul>
       <li>Switch to using GNU autoconf/automake/libtool.</li>
       <li>Produce shared library for authentication.</li>
       <li>Improve library API to make life easier for C++ users.</li>
       <li>Be more explicit about requiring <tt>pkg-config</tt>.</li>
       <li>Invoke script with <tt>reason=reconnect</tt> on CSTP reconnect.</li>
       <li>Add <tt>--non-inter</tt> option to avoid all user input.</li>
     </ul><br/>
  </li>
  <li><b><a href="ftp://ftp.infradead.org/pub/openconnect/openconnect-3.02.tar.gz">OpenConnect v3.02</a></b> &#8212; 2011-04-19
     <ul>
       <li>Install man page in <tt>make install</tt> target.</li>
       <li>Add <tt>openconnect_vpninfo_free()</tt> to libopenconnect.</li>
       <li>Clear cached <tt>peer_addr</tt> to avoid reconnecting to wrong host.</li>
     </ul><br/>
  </li>
  <li><b><a href="ftp://ftp.infradead.org/pub/openconnect/openconnect-3.01.tar.gz">OpenConnect v3.01</a></b> &#8212; 2011-03-09
     <ul>
       <li>Add libxml2 to pkg-config requirements.</li>
     </ul><br/>
  </li>
  <li><b><a href="ftp://ftp.infradead.org/pub/openconnect/openconnect-3.00.tar.gz">OpenConnect v3.00</a></b> &#8212; 2011-03-09
     <ul>
       <li>Create libopenconnect.a for GUI authentication dialog to use.</li>
       <li>Remove auth-dialog, which now lives in the <a href="http://git.gnome.org/browse/network-manager-openconnect/">network-manager-openconnect</a> package.</li>
       <li>Cope with more entries in authentication forms.</li>
       <li>Add <tt>--csd-wrapper</tt> option to wrap CSD trojan.</li>
       <li>Report error and abort if CA file cannot be opened.</li>
     </ul><br/>
  </li>
  <li><b><a href="ftp://ftp.infradead.org/pub/openconnect/openconnect-2.26.tar.gz">OpenConnect v2.26</a></b> &#8212; 2010-09-22
     <ul>
       <li>Fix potential crash on relative HTTP redirect.</li>
       <li>Use correct TUN/TAP device node on Android.</li>
       <li>Check client certificate expiry date.</li>
       <li>Implement CSTP and DTLS rekeying <i>(both by reconnecting CSTP)</i>.</li>
       <li>Add <tt>--force-dpd</tt> option to set minimum DPD interval.</li>
       <li>Don't print <tt>webvpn</tt> cookie in debug output.</li>
       <li>Fix host selection in NetworkManager auth dialog.</li>
       <li>Use SSLv3 instead of TLSv1; some servers <i>(or their firewalls)</i>
	   don't accept any <tt>ClientHello</tt> options.</li>
       <li>Never include address family prefix on <tt>script-tun</tt> connections.</li>
     </ul><br/>
  </li>
  <li><b><a href="ftp://ftp.infradead.org/pub/openconnect/openconnect-2.25.tar.gz">OpenConnect v2.25</a></b> &#8212; 2010-05-15
     <ul>
       <li>Always validate server certificate, even when no extra <tt>--cafile</tt> is provided.</li>
       <li>Add <tt>--no-cert-check</tt> option to avoid certificate validation.</li>
       <li>Check server hostname against its certificate.</li>
       <li>Provide text-mode function for reviewing and accepting "invalid" certificates.</li>
       <li>Fix libproxy detection on NetBSD.</li>
     </ul><br/>
  </li>
  <li><b><a href="ftp://ftp.infradead.org/pub/openconnect/openconnect-2.24.tar.gz">OpenConnect v2.24</a></b> &#8212; 2010-05-07
     <ul>
       <li>Forget preconfigured password after a single attempt; don't retry infinitely if it's failing.</li>
       <li>Set <tt>$CISCO_BANNER</tt> environment variable when running script.</li>
       <li>Better handling of passphrase failure on certificate files.</li>
       <li>Fix NetBSD build (thanks to Pouya D. Tafti).</li>
       <li>Fix DragonFly BSD build.</li>
     </ul><br/>
  </li>
  <li><b><a href="ftp://ftp.infradead.org/pub/openconnect/openconnect-2.23.tar.gz">OpenConnect v2.23</a></b> &#8212; 2010-04-09
     <ul>
       <li>Support "Cisco Secure Desktop" trojan in NetworkManager auth-dialog.</li>
       <li>Support proxy in NetworkManager auth-dialog.</li>
       <li>Add <tt>--no-http-keepalive</tt> option to work around Cisco's incompetence.</li>
       <li>Fix build on Debian/kFreeBSD.</li>
       <li>Fix crash on receiving HTTP 404 error.</li>
       <li>Improve workaround for server certificates lacking SSL_SERVER purpose, so that it also works with OpenSSL older than 0.9.8k.</li>
     </ul><br/>
  </li>
  <li><b><a href="ftp://ftp.infradead.org/pub/openconnect/openconnect-2.22.tar.gz">OpenConnect v2.22</a></b> &#8212; 2010-03-07
     <ul>
       <li>Fix bug handling port numbers above 9999.</li>
       <li>Ignore "<tt>Connection: Keep-Alive</tt>" in HTTP/1.0 to work around server bug with certificate authentication.</li>
       <li>Handle non-standard port (and full URLs) when used with NetworkManager.</li>
       <li>Cope with relative redirect and form URLs.</li>
       <li>Allocate HTTP receive buffer dynamically, to cope with arbitrary size of content.</li>
       <li>Fix server cert SHA1 comparison to be case-insensitive.</li>
       <li>Fix build on Solaris and OSX <i>(<tt>strndup()</tt>, <tt>AI_NUMERICSERV</tt>).</i></li>
       <li>Fix exit code with <tt>--background</tt> option.</li>
     </ul><br/>
  </li>
  <li><b><a href="ftp://ftp.infradead.org/pub/openconnect/openconnect-2.21.tar.gz">OpenConnect v2.21</a></b> &#8212; 2010-01-10
     <ul>
       <li>Fix handling of HTTP 1.0 responses with keepalive <a href="https://bugzilla.redhat.com/show_bug.cgi?id=553817"><i>(RH#553817)</i></a>.</li>
       <li>Fix case sensitivity in HTTP headers and hostname comparison on redirect.</li>
     </ul><br/>
  </li>
  <li><b><a href="ftp://ftp.infradead.org/pub/openconnect/openconnect-2.20.tar.gz">OpenConnect v2.20</a></b> &#8212; 2010-01-04
     <ul>
       <li>Fix use-after-free bug in NetworkManager authentication dialog <a href="https://bugzilla.redhat.com/show_bug.cgi?id=551665"><i>(RH#551665)</i></a>.</li>
       <li>Allow server to be specified with <tt>https://</tt> URL, including port and pathname (which Cisco calls 'UserGroup')</li>
       <li>Support connection through HTTP and SOCKS proxies.</li>
       <li>Handle HTTP redirection with port numbers.</li>
       <li>Handle HTTP redirection with IPv6 literal addresses.</li>
     </ul><br/>
  </li>
  <li><b><a href="ftp://ftp.infradead.org/pub/openconnect/openconnect-2.12.tar.gz">OpenConnect v2.12</a></b> &#8212; 2009-12-07
     <ul>
       <li>Fix buffer overflow when generating useragent string.</li>
       <li>Cope with idiotic schizoDNS configurations by not repeating DNS lookup for VPN server on reconnects.</li>
       <li>Support DragonFlyBSD. Probably.</li>
     </ul><br/>
  </li>
  <li><b><a href="ftp://ftp.infradead.org/pub/openconnect/openconnect-2.11.tar.gz">OpenConnect v2.11</a></b> &#8212; 2009-11-17
     <ul>
       <li>Add IPv6 support for FreeBSD.</li>
       <li>Support "split tunnel" mode for IPv6 routing.</li>
       <li>Fix bug where client certificate's MD5 was only given to the
	   CSD trojan if a PKCS#12 certificate was used.</li>
     </ul><br/>
  </li>
  <li><b><a href="ftp://ftp.infradead.org/pub/openconnect/openconnect-2.10.tar.gz">OpenConnect v2.10</a></b> &#8212; 2009-11-04
     <ul>
       <li>OpenSolaris support.</li>
       <li>Preliminary support for IPv6 connectivity.</li>
       <li>Fix session shutdown on exit.</li>
       <li>Fix reconnection when TCP connection is closed.</li>
       <li>Support for "Cisco Secure Desktop" idiocy.</li>
       <li>Allow <tt>User-Agent:</tt> to be specified on command line.</li>
       <li>Fix session termination on disconnect.</li>
       <li>Fix recognition of certificates from OpenSSL 1.0.0.</li>
     </ul><br/>
  </li>
  <li><b><a href="ftp://ftp.infradead.org/pub/openconnect/openconnect-2.01.tar.gz">OpenConnect v2.01</a></b> &#8212; 2009-06-24
     <ul>
       <li>Fix bug causing loss of DTLS (and lots of syslog spam about it)
	   after a CSTP reconnection.</li>
       <li>Don't apply OpenSSL certificate chain workaround if we already
	   have "extra" certificates loaded (e.g. from a PKCS#12 file).</li>
       <li>Load "extra" certificates from <tt>.pem</tt> files too.</li>
       <li>Fix SEGV caused by freeing certificates after processing cert
	   chain.</li>
     </ul><br/>
  </li>
  <li><b><a href="ftp://ftp.infradead.org/pub/openconnect/openconnect-2.00.tar.gz">OpenConnect v2.00</a></b> &#8212; 2009-06-03
      <ul>
	<li>Add OpenBSD and FreeBSD support.</li>
	<li>Build with OpenSSL-0.9.7 (Mac OS X, OpenBSD, etc.)</li>
	<li>Support PKCS#12 certificates.</li>
	<li>Automatic detection of certificate type (PKCS#12, PEM, TPM).</li>
	<li>Work around OpenSSL trust chain issues (<a href="http://rt.openssl.org/Ticket/Display.html?id=1942&amp;amp;user=guest&amp;amp;pass=guest">RT#1942</a>).</li>
	<li>Allow PEM passphrase to be specified on command line.</li>
	<li>Allow PEM passphrase automatically generated from the <tt>fsid</tt> of the file system on which the certificate is stored.</li>
	<li>Fix certificate comparisons (in NM auth-dialog and <tt>--servercert</tt> option) to use SHA1 fingerprint, not signature.</li>
	<li>Fix segfault in NM auth-dialog when changing hosts.</li>
      </ul><br/>
  </li>
  <li><b><a href="ftp://ftp.infradead.org/pub/openconnect/openconnect-1.40.tar.gz">OpenConnect v1.40</a></b> &#8212; 2009-05-27
      <ul>
	<li>Fix validation of server's SSL certificate when NetworkManager runs openconnect as an unprivileged user (which can't read the real user's trust chain file).</li>
	<li>Fix double-free of DTLS Cipher option on reconnect.</li>
	<li>Reconnect on SSL write errors</li>
	<li>Fix reporting of SSL errors through syslog/UI.</li>
      </ul><br/>
  </li>
  <li><b><a href="ftp://ftp.infradead.org/pub/openconnect/openconnect-1.30.tar.gz">OpenConnect v1.30</a></b> &#8212; 2009-05-13
      <ul>
	<li>NetworkManager auth-dialog will now cache authentication form options.</li>
      </ul><br/>
  </li>
  <li><b><a href="ftp://ftp.infradead.org/pub/openconnect/openconnect-1.20.tar.gz">OpenConnect v1.20</a></b> &#8212; 2009-05-08
      <ul>
	<li>DTLS cipher choice fixes.</li>
	<li>Improve handling of authentication group selection.</li>
	<li>Export more information to connection script.</li>
	<li>Add <tt>--background</tt> option to dæmonize after connection.</li>
	<li>Detect TCP connection closure.</li>
      </ul><br/>
  </li>
  <li><b><a href="ftp://ftp.infradead.org/pub/openconnect/openconnect-1.10.tar.gz">OpenConnect v1.10</a></b> &#8212; 2009-04-01
      <ul>
	<li>NetworkManager UI rewrite with many improvements.</li>
	<li>Support for "UserGroups" where a single server offers multiple
	configurations according to the URL used to connect.</li>
      </ul><br/>
  </li>
  <li><b><a href="ftp://ftp.infradead.org/pub/openconnect/openconnect-1.00.tar.gz">OpenConnect v1.00</a></b> &#8212; 2009-03-18
      <ul>
	<li>First non-beta release.</li>
      </ul>
  </li>
</ul>
	<INCLUDE file="inc/footer.tmpl" />
</PAGE><|MERGE_RESOLUTION|>--- conflicted
+++ resolved
@@ -33,12 +33,9 @@
      <ul>
        <li>Don't abort Pulse connection when server-provided certificate MD5 doesn't match.</li>
        <li>Fix off-by-one in check for bad GnuTLS versions, and add build and run time checks.</li>
-<<<<<<< HEAD
        <li>Don't abort connection if CSD wrapper script returns non-zero (for now).</li>
        <li>Make <tt>--passtos</tt> work for protocols that use ESP, in addition to DTLS.</li>
-=======
        <li>Convert <tt>tncc-wrapper.py</tt> to Python 3, and include modernized <tt>tncc-emulate.py</tt> as well.</li>
->>>>>>> bffb1981
      </ul><br/>
   </li>
   <li><b><a href="ftp://ftp.infradead.org/pub/openconnect/openconnect-8.06.tar.gz">OpenConnect v8.06</a></b>
